# https://github.com/spro/char-rnn.pytorch

import torch
import torch.nn as nn
from torch.autograd import Variable
import argparse
import os

from helpers import *
from model import *
from generate import *

# Parse command line arguments
argparser = argparse.ArgumentParser()
argparser.add_argument('filename', type=str)
argparser.add_argument('--n_epochs', type=int, default=2000)
argparser.add_argument('--print_every', type=int, default=100)
argparser.add_argument('--hidden_size', type=int, default=100)
argparser.add_argument('--n_layers', type=int, default=2)
argparser.add_argument('--learning_rate', type=float, default=0.01)
argparser.add_argument('--chunk_len', type=int, default=200)
<<<<<<< HEAD
argparser.add_argument('--shuffle', action='store_true')
=======
argparser.add_argument('--batch_size', type=int, default=100)
argparser.add_argument('--cuda', action='store_true')
>>>>>>> 8329f752
args = argparser.parse_args()

if args.cuda:
    print("Using CUDA")

file, file_len = read_file(args.filename)

<<<<<<< HEAD
def random_training_set(chunk_len):
    global file
    if args.shuffle:
        lines = file.split('\n')
        random.shuffle(lines)
        file = '\n'.join(lines)
    start_index = random.randint(0, file_len - chunk_len)
    end_index = start_index + chunk_len + 1
    chunk = file[start_index:end_index]
    inp = char_tensor(chunk[:-1])
    target = char_tensor(chunk[1:])
=======
def random_training_set(chunk_len, batch_size):
    inp = torch.LongTensor(batch_size, chunk_len)
    target = torch.LongTensor(batch_size, chunk_len)
    for bi in range(batch_size):
        start_index = random.randint(0, file_len - chunk_len)
        end_index = start_index + chunk_len + 1
        chunk = file[start_index:end_index]
        inp[bi] = char_tensor(chunk[:-1])
        target[bi] = char_tensor(chunk[1:])
    inp = Variable(inp)
    target = Variable(target)
    if args.cuda:
        inp = inp.cuda()
        target = target.cuda()
>>>>>>> 8329f752
    return inp, target

def train(inp, target):
    hidden = decoder.init_hidden(args.batch_size)
    if args.cuda:
        hidden = hidden.cuda()
    decoder.zero_grad()
    loss = 0

    for c in range(args.chunk_len):
        output, hidden = decoder(inp[:,c], hidden)
        loss += criterion(output.view(args.batch_size, -1), target[:,c])

    loss.backward()
    decoder_optimizer.step()

    return loss.data[0] / args.chunk_len

def save():
    save_filename = os.path.splitext(os.path.basename(args.filename))[0] + '.pt'
    torch.save(decoder, save_filename)
    print('Saved as %s' % save_filename)

# Initialize models and start training

decoder = CharRNN(n_characters, args.hidden_size, n_characters, args.n_layers)
decoder_optimizer = torch.optim.Adam(decoder.parameters(), lr=args.learning_rate)
criterion = nn.CrossEntropyLoss()

if args.cuda:
    decoder.cuda()

start = time.time()
all_losses = []
loss_avg = 0

try:
    print("Training for %d epochs..." % args.n_epochs)
    for epoch in range(1, args.n_epochs + 1):
        loss = train(*random_training_set(args.chunk_len, args.batch_size))
        loss_avg += loss

        if epoch % args.print_every == 0:
            print('[%s (%d %d%%) %.4f]' % (time_since(start), epoch, epoch / args.n_epochs * 100, loss))
            print(generate(decoder, 'Wh', 100, cuda=args.cuda), '\n')

    print("Saving...")
    save()

except KeyboardInterrupt:
    print("Saving before quit...")
    save()
<|MERGE_RESOLUTION|>--- conflicted
+++ resolved
@@ -19,12 +19,9 @@
 argparser.add_argument('--n_layers', type=int, default=2)
 argparser.add_argument('--learning_rate', type=float, default=0.01)
 argparser.add_argument('--chunk_len', type=int, default=200)
-<<<<<<< HEAD
+argparser.add_argument('--batch_size', type=int, default=100)
 argparser.add_argument('--shuffle', action='store_true')
-=======
-argparser.add_argument('--batch_size', type=int, default=100)
 argparser.add_argument('--cuda', action='store_true')
->>>>>>> 8329f752
 args = argparser.parse_args()
 
 if args.cuda:
@@ -32,19 +29,6 @@
 
 file, file_len = read_file(args.filename)
 
-<<<<<<< HEAD
-def random_training_set(chunk_len):
-    global file
-    if args.shuffle:
-        lines = file.split('\n')
-        random.shuffle(lines)
-        file = '\n'.join(lines)
-    start_index = random.randint(0, file_len - chunk_len)
-    end_index = start_index + chunk_len + 1
-    chunk = file[start_index:end_index]
-    inp = char_tensor(chunk[:-1])
-    target = char_tensor(chunk[1:])
-=======
 def random_training_set(chunk_len, batch_size):
     inp = torch.LongTensor(batch_size, chunk_len)
     target = torch.LongTensor(batch_size, chunk_len)
@@ -59,7 +43,6 @@
     if args.cuda:
         inp = inp.cuda()
         target = target.cuda()
->>>>>>> 8329f752
     return inp, target
 
 def train(inp, target):
